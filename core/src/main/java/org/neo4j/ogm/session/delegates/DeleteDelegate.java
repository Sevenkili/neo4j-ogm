--- conflicted
+++ resolved
@@ -110,16 +110,12 @@
                     }
                     RowModelRequest query = new DefaultRowModelRequest(request.getStatement(), request.getParameters());
                     try (Response<RowModel> response = session.requestHandler().execute(query)) {
-<<<<<<< HEAD
-                        session.context().clear(object);
+                        session.detach(identity);
                         if (session.eventsEnabled()) {
                             if (notified.contains(object)) {
                                 session.notifyListeners(new PersistenceEvent(object, Event.TYPE.POST_DELETE));
                             }
                         }
-=======
-                        session.detach(identity);
->>>>>>> 5f5c352e
                     }
                 }
             } else {
