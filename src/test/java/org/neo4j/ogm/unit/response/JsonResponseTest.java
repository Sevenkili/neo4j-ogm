--- conflicted
+++ resolved
@@ -13,14 +13,13 @@
  */
 package org.neo4j.ogm.unit.response;
 
+import org.codehaus.jackson.map.ObjectMapper;
 import org.junit.Test;
-import org.neo4j.ogm.driver.http.HttpResponse;
-<<<<<<< HEAD
+import org.neo4j.ogm.driver.http.response.AbstractHttpResponse;
 import org.neo4j.ogm.session.response.Response;
-=======
-import org.neo4j.ogm.session.response.Neo4jResponse;
->>>>>>> dafcc527
+import org.neo4j.ogm.session.response.model.RowModel;
 import org.neo4j.ogm.session.result.ResultProcessingException;
+import org.neo4j.ogm.session.result.RowModelResult;
 
 import java.io.ByteArrayInputStream;
 import java.io.InputStream;
@@ -33,38 +32,33 @@
 
     @Test(expected = ResultProcessingException.class)
     public void shouldHandleNoResultsAndErrors() {
-        try( HttpResponse rsp = new HttpResponse(noResultsAndErrors()) ) {
+        try( Response<RowModel> rsp = new TestRowHttpResponse(noResultsAndErrors()) ) {
             parseResponse(rsp);
         }
     }
 
     @Test(expected = ResultProcessingException.class)
     public void shouldHandleResultsAndErrors() {
-        try( HttpResponse rsp = new HttpResponse(resultsAndErrors()) ) {
+        try( Response<RowModel> rsp = new TestRowHttpResponse(resultsAndErrors()) ) {
             parseResponse(rsp);
         }
     }
 
     @Test
     public void shouldHandleNoResultsAndNoErrors() {
-        try( HttpResponse rsp = new HttpResponse(noResultsAndNoErrors()) ) {
+        try( Response<RowModel> rsp = new TestRowHttpResponse(noResultsAndNoErrors()) ) {
             parseResponse(rsp);
         }
     }
 
     @Test
     public void shouldHandleResultsAndNoErrors() {
-        try( HttpResponse rsp = new HttpResponse(resultsAndNoErrors()) ) {
+        try( Response<RowModel> rsp = new TestRowHttpResponse(resultsAndNoErrors()) ) {
             parseResponse(rsp);
         }
     }
 
-    private void parseResponse(HttpResponse rsp) {
-<<<<<<< HEAD
-        rsp.expect(Response.ResponseRecord.ROW);
-=======
-        rsp.expect(Neo4jResponse.ResponseRecord.ROW);
->>>>>>> dafcc527
+    private void parseResponse(Response<RowModel> rsp) {
         while (rsp.next() != null);
     }
 
@@ -104,4 +98,34 @@
         return new ByteArrayInputStream(s.getBytes());
     }
 
+    static class TestRowHttpResponse extends AbstractHttpResponse implements Response<RowModel> {
+
+        private static final ObjectMapper mapper = new ObjectMapper();
+
+        public TestRowHttpResponse(InputStream inputStream) {
+            super(inputStream);
+        }
+
+        @Override
+        public String scanToken() {
+            return "\"row";
+        }
+
+        @Override
+        public RowModel next() {
+
+            String json = super.nextRecord();
+
+            if (json != null) {
+                try {
+                    return new RowModel(mapper.readValue(json, RowModelResult.class).getRow());
+                } catch (Exception e) {
+                    throw new RuntimeException(e);
+                }
+            } else {
+                return null;
+            }
+        }
+
+    }
 }