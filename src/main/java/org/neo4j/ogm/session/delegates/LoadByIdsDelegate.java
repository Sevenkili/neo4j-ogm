--- conflicted
+++ resolved
@@ -13,17 +13,15 @@
  */
 package org.neo4j.ogm.session.delegates;
 
-import org.neo4j.ogm.cypher.query.GraphModelQuery;
+import org.neo4j.ogm.cypher.query.AbstractRequest;
+import org.neo4j.ogm.cypher.query.GraphModelRequest;
 import org.neo4j.ogm.cypher.query.Pagination;
-import org.neo4j.ogm.cypher.query.Query;
 import org.neo4j.ogm.cypher.query.SortOrder;
 import org.neo4j.ogm.session.response.Response;
 import org.neo4j.ogm.session.response.model.GraphModel;
 import org.neo4j.ogm.session.Capability;
 import org.neo4j.ogm.session.Neo4jSession;
 import org.neo4j.ogm.session.request.strategy.QueryStatements;
-
-import java.util.Collection;
 
 import java.util.Collection;
 
@@ -42,20 +40,16 @@
     @Override
     public <T> Collection<T> loadAll(Class<T> type, Collection<Long> ids, SortOrder sortOrder, Pagination pagination, int depth) {
 
-        session.ensureTransaction();
+        //session.ensureTransaction();
 
         String entityType = session.entityType(type.getName());
         QueryStatements queryStatements = session.queryStatementsFor(type);
 
-        Query qry = queryStatements.findAllByType(entityType, ids, depth)
+        AbstractRequest qry = queryStatements.findAllByType(entityType, ids, depth)
                 .setSortOrder(sortOrder)
                 .setPagination(pagination);
 
-<<<<<<< HEAD
-        try (Response<GraphModel> response = session.requestHandler().execute((GraphModelQuery) qry)) {
-=======
-        try (Neo4jResponse<GraphModel> response = session.requestHandler().execute((GraphModelQuery) qry)) {
->>>>>>> dafcc527
+        try (Response<GraphModel> response = session.requestHandler().execute((GraphModelRequest) qry)) {
             return session.responseHandler().loadAll(type, response);
         }
     }
