--- conflicted
+++ resolved
@@ -22,17 +22,13 @@
 import org.neo4j.ogm.mapper.MappingContext;
 import org.neo4j.ogm.metadata.MetaData;
 import org.neo4j.ogm.session.delegates.*;
-<<<<<<< HEAD
 import org.neo4j.ogm.session.request.Request;
-=======
-import org.neo4j.ogm.session.request.RequestHandler;
->>>>>>> dafcc527
 import org.neo4j.ogm.session.request.strategy.QueryStatements;
 import org.neo4j.ogm.session.request.strategy.VariableDepthQuery;
 import org.neo4j.ogm.session.request.strategy.VariableDepthRelationshipQuery;
 import org.neo4j.ogm.session.response.handler.ResponseHandler;
 import org.neo4j.ogm.session.response.handler.SessionResponseHandler;
-import org.neo4j.ogm.session.response.model.QueryStatisticsModel;
+import org.neo4j.ogm.session.response.model.StatisticsModel;
 import org.neo4j.ogm.session.result.Result;
 import org.neo4j.ogm.session.transaction.Transaction;
 import org.neo4j.ogm.session.transaction.TransactionManager;
@@ -73,7 +69,7 @@
         this.driver = driver;
 
         this.mappingContext = new MappingContext(metaData);
-        this.txManager = new TransactionManager(driver);
+        this.txManager = new TransactionManager(driver, mappingContext);
     }
 
     /*
@@ -385,12 +381,12 @@
     *----------------------------------------------------------------------------------------------------------
     */
     @Override
-    public QueryStatisticsModel execute(String cypher, Map<String, Object> parameters) {
+    public StatisticsModel execute(String cypher, Map<String, Object> parameters) {
         return executeStatementsDelegate.execute(cypher, parameters);
     }
 
     @Override
-    public QueryStatisticsModel execute(String statement) {
+    public StatisticsModel execute(String statement) {
         return executeStatementsDelegate.execute(statement);
     }
 
@@ -451,16 +447,8 @@
         this.driver = driver;
     }
 
-<<<<<<< HEAD
     public Request requestHandler() {
-=======
-    public RequestHandler requestHandler() {
->>>>>>> dafcc527
         return driver.requestHandler();
-    }
-
-    public Transaction ensureTransaction() {
-        return transactionsDelegate.getCurrentOrTransientTransaction();
     }
 
     public ResponseHandler responseHandler() {
