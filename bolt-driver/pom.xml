--- conflicted
+++ resolved
@@ -18,11 +18,7 @@
     <parent>
         <artifactId>neo4j-ogm</artifactId>
         <groupId>org.neo4j</groupId>
-<<<<<<< HEAD
-        <version>2.1.0-SNAPSHOT</version>
-=======
         <version>2.0.4-SNAPSHOT</version>
->>>>>>> e770335e
     </parent>
     <modelVersion>4.0.0</modelVersion>
 
@@ -32,11 +28,7 @@
         <dependency>
             <groupId>org.neo4j</groupId>
             <artifactId>neo4j-ogm-api</artifactId>
-<<<<<<< HEAD
-            <version>2.1.0-SNAPSHOT</version>
-=======
             <version>2.0.4-SNAPSHOT</version>
->>>>>>> e770335e
         </dependency>
         <dependency>
             <groupId>org.neo4j</groupId>
